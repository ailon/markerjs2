// eslint-disable-next-line @typescript-eslint/no-unused-vars
<<<<<<< HEAD
import { Activator, FrameMarker, MarkerArea } from '../../src';
=======
import { Activator, MarkerArea, Style } from '../../src';
>>>>>>> 3af9a822
import { DisplayMode } from '../../src/core/Settings';
import { MarkerAreaState } from '../../src/MarkerAreaState';

export * from './../../src/index';

export class Experiments {
  private markerArea1: MarkerArea;
  private displayMode: DisplayMode = 'inline';
  private currentState: MarkerAreaState;

  private oddLaunch = true;

  constructor() {
    this.renderResult = this.renderResult.bind(this);
    //Activator.addKey('1234');
  }

  public openMarkerArea(target: HTMLImageElement): void {
    this.markerArea1 = new MarkerArea(target);
    Style.styleSheetRoot = document.head;
    this.markerArea1.addRenderEventListener(this.renderResult);
    this.markerArea1.settings.displayMode = this.displayMode;
    this.markerArea1.settings.popupMargin = 10;
    
    // this.markerArea1.settings.newFreehandMarkerOnPointerUp = true;

    // this.markerArea1.uiStyleSettings.toolbarHeight = 40;
    // if (this.oddLaunch) {
    //   this.markerArea1.uiStyleSettings.toolbarColor = 'blue';
    // }
    // this.oddLaunch = !this.oddLaunch;

    this.markerArea1.uiStyleSettings.selectButtonColor = 'lightblue';
    this.markerArea1.uiStyleSettings.deleteButtonColor = 'red';
    this.markerArea1.uiStyleSettings.okButtonColor = 'green';
    this.markerArea1.uiStyleSettings.closeButtonColor = 'yellow';
    
    // this.markerArea1.uiStyleSettings.toolbarStyleColorsClassName = 'toolbar';
    // this.markerArea1.uiStyleSettings.toolbarButtonStyleColorsClassName = 'toolbar-button';
    // this.markerArea1.uiStyleSettings.toolbarActiveButtonStyleColorsClassName = 'toolbar-active-button';

    // this.markerArea1.uiStyleSettings.toolboxButtonRowStyleColorsClassName = 'toolbox';
    // this.markerArea1.uiStyleSettings.toolboxButtonStyleColorsClassName = 'toolbox-button';
    // this.markerArea1.uiStyleSettings.toolboxActiveButtonStyleColorsClassName = 'toolbox-active-button';
    // this.markerArea1.uiStyleSettings.toolboxPanelRowStyleColorsClassName = 'toolbox-panel-row';

    // this.markerArea1.availableMarkerTypes = ['CalloutMarker', ...this.markerArea1.BASIC_MARKER_TYPES];
    this.markerArea1.availableMarkerTypes = this.markerArea1.ALL_MARKER_TYPES;

    this.markerArea1.renderWidth = 1000;
    this.markerArea1.renderHeight = 400;
    this.markerArea1.renderAtNaturalSize = true;
    // this.markerArea1.renderImageType = 'image/jpeg';
    // this.markerArea1.renderImageQuality = 0.2;
    // this.markerArea1.renderMarkersOnly = true;

    this.markerArea1.show();
    if (this.currentState) {
      this.markerArea1.restoreState(this.currentState);
    }
  }

  private renderResult(dataUrl: string, state: MarkerAreaState) {
    (document.getElementById('resultImage1') as HTMLImageElement).src = dataUrl;
    this.currentState = JSON.parse(JSON.stringify(state));
  }

  public async render(resultTarget: HTMLImageElement): Promise<void> {
    resultTarget.src = await this.markerArea1.render();
    this.markerArea1.close();
  }

  public setDisplayMode(mode: DisplayMode): void {
    this.displayMode = mode;
  }

  public closeMarkerArea(): void {
    if (this.markerArea1) {
      this.markerArea1.close();
    }
  }

<<<<<<< HEAD
  public addFrameMarker(): void {
    if (this.markerArea1) {
      this.markerArea1.createNewMarker(FrameMarker);
    }
  }
  public deleteCurrentMarker(): void {
    if (this.markerArea1) {
      this.markerArea1.deleteSelectedMarker();
    }
  }
  public renderAndClose(): void {
    if (this.markerArea1) {
      this.markerArea1.startRenderAndClose();
    }
  }

  public openNoUI(target: HTMLImageElement): void {
    this.markerArea1 = new MarkerArea(target);
    this.markerArea1.addRenderEventListener(this.renderResult);
    this.markerArea1.settings.displayMode = this.displayMode;

    // this.markerArea1.uiStyleSettings.toolbarHeight = 0;
    this.markerArea1.uiStyleSettings.hideToolbar = true;
    this.markerArea1.uiStyleSettings.hideToolbox = true;

    this.markerArea1.show();
    if (this.currentState) {
      this.markerArea1.restoreState(this.currentState);
    }
  }

}
=======
}

// export class ComponentImage extends HTMLElement {
//   connectedCallback(): void {
//     const img = document.createElement('img');
//     img.src = 'images/landscape.jpg';
//     this.appendChild(img);
//   }
// }
>>>>>>> 3af9a822
<|MERGE_RESOLUTION|>--- conflicted
+++ resolved
@@ -1,9 +1,5 @@
 // eslint-disable-next-line @typescript-eslint/no-unused-vars
-<<<<<<< HEAD
-import { Activator, FrameMarker, MarkerArea } from '../../src';
-=======
-import { Activator, MarkerArea, Style } from '../../src';
->>>>>>> 3af9a822
+import { Activator, FrameMarker, MarkerArea, Style } from '../../src';
 import { DisplayMode } from '../../src/core/Settings';
 import { MarkerAreaState } from '../../src/MarkerAreaState';
 
@@ -86,7 +82,6 @@
     }
   }
 
-<<<<<<< HEAD
   public addFrameMarker(): void {
     if (this.markerArea1) {
       this.markerArea1.createNewMarker(FrameMarker);
@@ -118,15 +113,4 @@
     }
   }
 
-}
-=======
-}
-
-// export class ComponentImage extends HTMLElement {
-//   connectedCallback(): void {
-//     const img = document.createElement('img');
-//     img.src = 'images/landscape.jpg';
-//     this.appendChild(img);
-//   }
-// }
->>>>>>> 3af9a822
+}